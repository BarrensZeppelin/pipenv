#!/usr/bin/env python
# -*- coding: utf-8 -*-

import codecs
import os
import sys

from setuptools import find_packages, setup

here = os.path.abspath(os.path.dirname(__file__))

with codecs.open(os.path.join(here, 'README.rst'), encoding='utf-8') as f:
    long_description = '\n' + f.read()

about = {}
with open(os.path.join(here, "pipenv", "__version__.py")) as f:
    exec(f.read(), about)

if sys.argv[-1] == "publish":
    os.system("python setup.py sdist bdist_wheel upload")
    sys.exit()

required = [
    'virtualenv',
    'pew>=0.1.26',
    'pip',
    'requests',
    'click',
    'jinja2',
    'psutil',
    'ptyprocess',
    'requirements',
    'shutilwhich',
    'crayons',
    'delegator.py',
    'six',
    'toml',
    'pathlib',
    'parse',
    'click_completion',
    'blindspin',
    'backports.shutil_get_terminal_size',
    'ptyprocess'
]

if sys.version_info < (2, 7):
    required.append('requests[security]')
    required.append('ordereddict')

setup(
    name='pipenv',
    version=about['__version__'],
    description='Sacred Marriage of Pipfile, Pip, & Virtualenv.',
    long_description=long_description,
    author='Kenneth Reitz',
    author_email='me@kennethreitz.org',
    url='https://github.com/kennethreitz/pipenv',
<<<<<<< HEAD
    packages=[
        'pipenv', 'pipenv.vendor',
        'pipenv.vendor.pipfile'],
=======
    packages=find_packages(exclude=('tests',)),
>>>>>>> ae0d19db
    entry_points={
        'console_scripts': ['pipenv=pipenv:cli'],
    },
    install_requires=required,
    include_package_data=True,
    license='MIT',
    classifiers=[
        'License :: OSI Approved :: MIT License',
        'Programming Language :: Python',
        'Programming Language :: Python :: 2.6',
        'Programming Language :: Python :: 2.7',
        'Programming Language :: Python :: 3',
        'Programming Language :: Python :: 3.3',
        'Programming Language :: Python :: 3.4',
        'Programming Language :: Python :: 3.5',
        'Programming Language :: Python :: 3.6',
        'Programming Language :: Python :: Implementation :: CPython',
        'Programming Language :: Python :: Implementation :: PyPy'
    ],
)<|MERGE_RESOLUTION|>--- conflicted
+++ resolved
@@ -55,13 +55,7 @@
     author='Kenneth Reitz',
     author_email='me@kennethreitz.org',
     url='https://github.com/kennethreitz/pipenv',
-<<<<<<< HEAD
-    packages=[
-        'pipenv', 'pipenv.vendor',
-        'pipenv.vendor.pipfile'],
-=======
     packages=find_packages(exclude=('tests',)),
->>>>>>> ae0d19db
     entry_points={
         'console_scripts': ['pipenv=pipenv:cli'],
     },
