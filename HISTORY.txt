--- conflicted
+++ resolved
@@ -1,13 +1,7 @@
-<<<<<<< HEAD
-3.4.1:
- - Fix --no-interactive mode.
- - Make --no-interactive mode automatic-ish.
-=======
 3.4.2
  - Attempt installing from all sources in Pipfile.
 3.4.1
  - --no-interactive mode now activates automatically when needed.
->>>>>>> cd5e6229
 3.4.0
  - --no-interactive mode added.
  - Properly handle non-standard versioning schemes including Epochs.
