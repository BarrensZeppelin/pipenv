import os
import sys
import re
import shutil
import json
import pytest
import warnings
from pipenv.core import activate_virtualenv, _get_command_posix
from pipenv.utils import (
    temp_environ, get_windows_path, mkdir_p, normalize_drive, TemporaryDirectory
)
from pipenv.vendor import toml
from pipenv.vendor import delegator
from pipenv.patched import pipfile
from pipenv.project import Project
from pipenv.vendor.six import PY2
if PY2:
    class ResourceWarning(Warning):
        pass

try:
    from pathlib import Path
except ImportError:
    from pipenv.vendor.pathlib2 import Path

py3_only = pytest.mark.skipif(sys.version_info < (3, 0), reason="requires Python3")
nix_only = pytest.mark.skipif(os.name != 'nt', reason="doesn't run on windows")

os.environ['PIPENV_DONT_USE_PYENV'] = '1'
os.environ['PIPENV_IGNORE_VIRTUALENVS'] = '1'
os.environ['PIPENV_VENV_IN_PROJECT'] = '1'
os.environ['PYPI_VENDOR_DIR'] = os.path.sep.join([os.path.dirname(__file__), 'pypi'])


@pytest.fixture(scope='module')
def pip_src_dir(request):
    old_src_dir = os.environ.get('PIP_SRC', '')
    new_src_dir = TemporaryDirectory(prefix='pipenv-', suffix='-testsrc')
    os.environ['PIP_SRC'] = new_src_dir.name

    def finalize():
        new_src_dir.cleanup()
        os.environ['PIP_SRC'] = old_src_dir

    request.addfinalizer(finalize)
    return request


class PipenvInstance():
    """An instance of a Pipenv Project..."""
    def __init__(self, pypi=None, pipfile=True, chdir=False):
        self.pypi = pypi
        self.original_umask = os.umask(0o007)
        self.original_dir = os.path.abspath(os.curdir)
        self._path = TemporaryDirectory(suffix='project', prefix='pipenv')
        self.path = self._path.name
        # set file creation perms
        self.pipfile_path = None
        self.chdir = chdir

        if self.pypi:
            os.environ['PIPENV_TEST_INDEX'] = '{0}/simple'.format(self.pypi.url)

        if pipfile:
            p_path = os.sep.join([self.path, 'Pipfile'])
            with open(p_path, 'a'):
                os.utime(p_path, None)

            self.chdir = False or chdir
            self.pipfile_path = p_path

    def __enter__(self):
        if self.chdir:
            os.chdir(self.path)
        return self

    def __exit__(self, *args):
        warn_msg = 'Failed to remove resource: {!r}'
        if self.chdir:
            os.chdir(self.original_dir)
        self.path = None
        try:
            self._path.cleanup()
        except OSError as e:
            _warn_msg = warn_msg.format(e)
            warnings.warn(_warn_msg, ResourceWarning)
        finally:
            os.umask(self.original_umask)

    def pipenv(self, cmd, block=True):
        if self.pipfile_path:
            os.environ['PIPENV_PIPFILE'] = self.pipfile_path

        c = delegator.run('pipenv {0}'.format(cmd), block=block)

        if 'PIPENV_PIPFILE' in os.environ:
            del os.environ['PIPENV_PIPFILE']

        # Pretty output for failing tests.
        if block:
            print('$ pipenv {0}'.format(cmd))
            print(c.out)
            print(c.err)

        # Where the action happens.
        return c

    @property
    def pipfile(self):
        p_path = os.sep.join([self.path, 'Pipfile'])
        with open(p_path, 'r') as f:
            return toml.loads(f.read())

    @property
    def lockfile(self):
        p_path = os.sep.join([self.path, 'Pipfile.lock'])
        with open(p_path, 'r') as f:
            return json.loads(f.read())


class TestPipenv:
    """The ultimate testing class."""

    @pytest.mark.cli
    def test_pipenv_where(self, pypi_secure):
        with PipenvInstance(pypi=pypi_secure) as p:
            assert normalize_drive(p.path) in p.pipenv('--where').out

    @pytest.mark.cli
    def test_pipenv_venv(self):
        with PipenvInstance() as p:
            p.pipenv('--python python')
            venv_path = p.pipenv('--venv').out.strip()
            assert os.path.isdir(venv_path)

    @pytest.mark.cli
    def test_pipenv_py(self):
        with PipenvInstance() as p:
            p.pipenv('--python python')
            python = p.pipenv('--py').out.strip()
            assert os.path.basename(python).startswith('python')

    @pytest.mark.cli
    def test_pipenv_rm(self):
        with PipenvInstance() as p:
            p.pipenv('--python python')
            venv_path = p.pipenv('--venv').out.strip()
            assert os.path.isdir(venv_path)

            assert p.pipenv('--rm').out
            assert not os.path.isdir(venv_path)

    @pytest.mark.cli
    def test_pipenv_graph(self, pypi):
        with PipenvInstance(pypi=pypi) as p:
            p.pipenv('install requests')
            assert 'requests' in p.pipenv('graph').out
            assert 'requests' in p.pipenv('graph --json').out

    @pytest.mark.cli
    def test_pipenv_graph_reverse(self, pypi):
        with PipenvInstance(pypi=pypi) as p:
            p.pipenv('install requests==2.18.4')
            output = p.pipenv('graph --reverse').out

            requests_dependency = [
                ('certifi', 'certifi>=2017.4.17'),
                ('chardet', 'chardet(>=3.0.2,<3.1.0|<3.1.0,>=3.0.2)'),
                ('idna', 'idna(>=2.5,<2.7|<2.7,>=2.5)'),
                ('urllib3', 'urllib3(>=1.21.1,<1.23|<1.23,>=1.21.1)')
            ]

            for dep_name, dep_constraint in requests_dependency:
                dep_match = re.search(r'^{}==[\d.]+$'.format(dep_name), output, flags=re.MULTILINE)
                dep_requests_match = re.search(r'^  - requests==2.18.4 \[requires: {}\]$'.format(dep_constraint), output, flags=re.MULTILINE)
                assert dep_match is not None
                assert dep_requests_match is not None
                assert dep_requests_match.start() > dep_match.start()

            c = p.pipenv('graph --reverse --json')
            assert c.return_code == 1
            assert 'Warning: Using both --reverse and --json together is not supported.' in c.err

    @pytest.mark.cli
    def test_pipenv_check(self, pypi):
        with PipenvInstance(pypi=pypi) as p:
            p.pipenv('install requests==1.0.0')
            assert 'requests' in p.pipenv('check').out

    @pytest.mark.cli
    def test_venv_envs(self):
        with PipenvInstance() as p:
            assert p.pipenv('--envs').out

    @pytest.mark.cli
    def test_bare_output(self):
        with PipenvInstance() as p:
            assert p.pipenv('').out

    @pytest.mark.cli
    def test_help(self):
        with PipenvInstance() as p:
            assert p.pipenv('--help').out

    @pytest.mark.cli
    def test_man(self):
        with PipenvInstance() as p:
            c = p.pipenv('--man')
            assert c.return_code == 0 or c.err

    @pytest.mark.cli
    @pytest.mark.install
    def test_install_parse_error(self, pypi):
        with PipenvInstance(pypi=pypi) as p:
            # Make sure unparseable packages don't wind up in the pipfile
            # Escape $ for shell input
            c = p.pipenv('install requests u/\\/p@r\$34b13+pkg')
            assert c.return_code != 0
            assert 'u/\\/p@r$34b13+pkg' not in p.pipfile['packages']

    @pytest.mark.install
    @pytest.mark.setup
    @pytest.mark.skip(reason="this doesn't work on travis")
    def test_basic_setup(self, pypi):
        with PipenvInstance(pypi=pypi) as p:
            with PipenvInstance(pipfile=False) as p:
                c = p.pipenv('install requests')
                assert c.return_code == 0

                assert 'requests' in p.pipfile['packages']
                assert 'requests' in p.lockfile['default']
                assert 'chardet' in p.lockfile['default']
                assert 'idna' in p.lockfile['default']
                assert 'urllib3' in p.lockfile['default']
                assert 'certifi' in p.lockfile['default']

    @pytest.mark.install
    def test_basic_install(self, pypi):
        with PipenvInstance(pypi=pypi) as p:
            c = p.pipenv('install requests')
            assert c.return_code == 0
            assert 'requests' in p.pipfile['packages']
            assert 'requests' in p.lockfile['default']
            assert 'chardet' in p.lockfile['default']
            assert 'idna' in p.lockfile['default']
            assert 'urllib3' in p.lockfile['default']
            assert 'certifi' in p.lockfile['default']

    @pytest.mark.complex_lock
    def test_complex_lock(self, pypi):
        with PipenvInstance(pypi=pypi) as p:
            c = p.pipenv('install apscheduler')
            assert c.return_code == 0
            assert 'apscheduler' in p.pipfile['packages']
            assert 'funcsigs' in p.lockfile[u'default']
            assert 'futures' in p.lockfile[u'default']

    @pytest.mark.dev
    @pytest.mark.run
    @pytest.mark.install
    def test_basic_dev_install(self, pypi):
        with PipenvInstance(pypi=pypi) as p:
            c = p.pipenv('install requests --dev')
            assert c.return_code == 0
            assert 'requests' in p.pipfile['dev-packages']
            assert 'requests' in p.lockfile['develop']
            assert 'chardet' in p.lockfile['develop']
            assert 'idna' in p.lockfile['develop']
            assert 'urllib3' in p.lockfile['develop']
            assert 'certifi' in p.lockfile['develop']

            c = p.pipenv('run python -m requests.help')
            assert c.return_code == 0

    @pytest.mark.dev
    @pytest.mark.install
    def test_install_without_dev(self, pypi):
        """Ensure that running `pipenv install` doesn't install dev packages"""
        with PipenvInstance(pypi=pypi) as p:
            with open(p.pipfile_path, 'w') as f:
                contents = """
[packages]
tablib = "*"

[dev-packages]
records = "*"
                """.strip()
                f.write(contents)
            c = p.pipenv('install')
            assert c.return_code == 0
            assert 'tablib' in p.pipfile['packages']
            assert 'records' in p.pipfile['dev-packages']
            assert 'tablib' in p.lockfile['default']
            assert 'records' in p.lockfile['develop']
            c = p.pipenv('run python -c "import records"')
            assert c.return_code != 0
            c = p.pipenv('run python -c "import tablib"')
            assert c.return_code == 0

    @pytest.mark.cli
    @pytest.mark.install
    def test_install_without_dev_section(self, pypi):
        with PipenvInstance(pypi=pypi) as p:
            with open(p.pipfile_path, 'w') as f:
                contents = """
[packages]
tablib = "*"
                """.strip()
                f.write(contents)
            c = p.pipenv('install')
            assert c.return_code == 0
            assert 'tablib' in p.pipfile['packages']
            assert p.pipfile.get('dev-packages', {}) == {}
            assert 'tablib' in p.lockfile['default']
            assert p.lockfile['develop'] == {}
            c = p.pipenv('run python -c "import tablib"')
            assert c.return_code == 0

    @pytest.mark.run
    @pytest.mark.uninstall
    def test_uninstall(self, pypi):
        with PipenvInstance(pypi=pypi) as p:
            c = p.pipenv('install requests')
            assert c.return_code == 0
            assert 'requests' in p.pipfile['packages']
            assert 'requests' in p.lockfile['default']
            assert 'chardet' in p.lockfile['default']
            assert 'idna' in p.lockfile['default']
            assert 'urllib3' in p.lockfile['default']
            assert 'certifi' in p.lockfile['default']

            c = p.pipenv('uninstall requests')
            assert c.return_code == 0
            assert 'requests' not in p.pipfile['dev-packages']
            assert 'requests' not in p.lockfile['develop']
            assert 'chardet' not in p.lockfile['develop']
            assert 'idna' not in p.lockfile['develop']
            assert 'urllib3' not in p.lockfile['develop']
            assert 'certifi' not in p.lockfile['develop']

            c = p.pipenv('run python -m requests.help')
            assert c.return_code > 0

    @pytest.mark.files
    @pytest.mark.run
    @pytest.mark.uninstall
    def test_uninstall_all_local_files(self):
        file_name = 'tablib-0.12.1.tar.gz'
        # Not sure where travis/appveyor run tests from
        test_dir = os.path.dirname(os.path.abspath(__file__))
        source_path = os.path.abspath(os.path.join(test_dir, 'test_artifacts', file_name))

        with PipenvInstance() as p:
            shutil.copy(source_path, os.path.join(p.path, file_name))
            os.mkdir(os.path.join(p.path, "tablib"))
            c = p.pipenv('install {}'.format(file_name))
            c = p.pipenv('uninstall --all --verbose')
            assert c.return_code == 0
            assert 'tablib' in c.out
            assert 'tablib' not in p.pipfile['packages']

    @pytest.mark.run
    @pytest.mark.uninstall
    def test_uninstall_all_dev(self, pypi):
        with PipenvInstance(pypi=pypi) as p:
            c = p.pipenv('install --dev requests flask')
            assert c.return_code == 0

            c = p.pipenv('install tpfd')
            assert c.return_code == 0

            assert 'tpfd' in p.pipfile['packages']
            assert 'requests' in p.pipfile['dev-packages']
            assert 'flask' in p.pipfile['dev-packages']
            assert 'tpfd' in p.lockfile['default']
            assert 'requests' in p.lockfile['develop']
            assert 'flask' in p.lockfile['develop']

            c = p.pipenv('uninstall --all-dev')
            assert c.return_code == 0
            assert 'requests' not in p.pipfile['dev-packages']
            assert 'pytest' not in p.pipfile['dev-packages']
            assert 'requests' not in p.lockfile['develop']
            assert 'pytest' not in p.lockfile['develop']
            assert 'tpfd' in p.pipfile['packages']
            assert 'tpfd' in p.lockfile['default']

            c = p.pipenv('run python -m requests.help')
            assert c.return_code > 0

            c = p.pipenv('run python -c "import tpfd"')
            assert c.return_code == 0

    @pytest.mark.extras
    @pytest.mark.install
    def test_extras_install(self, pypi):
        with PipenvInstance(pypi=pypi) as p:
            c = p.pipenv('install requests[socks]')
            assert c.return_code == 0
            assert 'requests' in p.pipfile['packages']
            assert 'extras' in p.pipfile['packages']['requests']

            assert 'requests' in p.lockfile['default']
            assert 'chardet' in p.lockfile['default']
            assert 'idna' in p.lockfile['default']
            assert 'urllib3' in p.lockfile['default']
            assert 'pysocks' in p.lockfile['default']

    @pytest.mark.extras
    @pytest.mark.install
    @pytest.mark.local
    @pytest.mark.skip(reason="I'm not mocking this.")
    def test_local_extras_install(self, pypi):
        with PipenvInstance(pypi=pypi) as p:
            setup_py = os.path.join(p.path, 'setup.py')
            with open(setup_py, 'w') as fh:
                contents = """
from setuptools import setup, find_packages

setup(
    name='test_pipenv',
    version='0.1',
    description='Pipenv Test Package',
    author='Pipenv Test',
    author_email='test@pipenv.package',
    license='PIPENV',
    packages=find_packages(),
    install_requires=['tablib'],
    extras_require={'dev': ['flake8', 'pylint']},
    zip_safe=False
)
                """.strip()
                fh.write(contents)
            c = p.pipenv('install .[dev]')
            assert c.return_code == 0
            key = [k for k in p.pipfile['packages'].keys()][0]
            dep = p.pipfile['packages'][key]
            assert dep['path'] == '.'
            assert dep['extras'] == ['dev']
            assert key in p.lockfile['default']
            assert 'dev' in p.lockfile['default'][key]['extras']

    @pytest.mark.vcs
    @pytest.mark.install
    def test_basic_vcs_install(self, pypi):
        with PipenvInstance(pypi=pypi) as p:
            c = p.pipenv('install git+https://github.com/requests/requests.git#egg=requests')
            assert c.return_code == 0
            # edge case where normal package starts with VCS name shouldn't be flagged as vcs
            c = p.pipenv('install gitdb2')
            assert c.return_code == 0
            assert all(package in p.pipfile['packages'] for package in ['requests', 'gitdb2'])
            assert 'git' in p.pipfile['packages']['requests']
            assert p.lockfile['default']['requests'] == {"git": "https://github.com/requests/requests.git"}
            assert 'gitdb2' in p.lockfile['default']

    @pytest.mark.e
    @pytest.mark.vcs
    @pytest.mark.install
    def test_editable_vcs_install(self, pip_src_dir, pypi):
        with PipenvInstance(pypi=pypi) as p:
            c = p.pipenv('install -e git+https://github.com/requests/requests.git#egg=requests')
            assert c.return_code == 0
            assert 'requests' in p.pipfile['packages']
            assert 'git' in p.pipfile['packages']['requests']
            assert 'editable' in p.pipfile['packages']['requests']
            assert 'editable' in p.lockfile['default']['requests']
            assert 'chardet' in p.lockfile['default']
            assert 'idna' in p.lockfile['default']
            assert 'urllib3' in p.lockfile['default']
            assert 'certifi' in p.lockfile['default']

    @pytest.mark.install
    @pytest.mark.pin
    def test_windows_pinned_pipfile(self, pypi):
        with PipenvInstance(pypi=pypi) as p:
            with open(p.pipfile_path, 'w') as f:
                contents = """
[packages]
tablib = "<0.12"
                """.strip()
                f.write(contents)
            c = p.pipenv('install')
            assert c.return_code == 0
            assert 'tablib' in p.pipfile['packages']
            assert 'tablib' in p.lockfile['default']

    @pytest.mark.run
    @pytest.mark.install
    def test_multiprocess_bug_and_install(self, pypi):
        with temp_environ():
            os.environ['PIPENV_MAX_SUBPROCESS'] = '2'

            with PipenvInstance(pypi=pypi) as p:
                with open(p.pipfile_path, 'w') as f:
                    contents = """
[packages]
requests = "*"
records = "*"
tpfd = "*"
                    """.strip()
                    f.write(contents)

                c = p.pipenv('install')
                assert c.return_code == 0

                assert 'requests' in p.lockfile['default']
                assert 'idna' in p.lockfile['default']
                assert 'urllib3' in p.lockfile['default']
                assert 'certifi' in p.lockfile['default']
                assert 'records' in p.lockfile['default']
                assert 'tpfd' in p.lockfile['default']
                assert 'parse' in p.lockfile['default']

                c = p.pipenv('run python -c "import requests; import idna; import certifi; import records; import tpfd; import parse;"')
                assert c.return_code == 0

    @pytest.mark.sequential
    @pytest.mark.install
    def test_sequential_mode(self, pypi):

        with PipenvInstance(pypi=pypi) as p:
            with open(p.pipfile_path, 'w') as f:
                contents = """
[packages]
requests = "*"
records = "*"
tpfd = "*"
                """.strip()
                f.write(contents)

            c = p.pipenv('install --sequential')
            assert c.return_code == 0

            assert 'requests' in p.lockfile['default']
            assert 'idna' in p.lockfile['default']
            assert 'urllib3' in p.lockfile['default']
            assert 'certifi' in p.lockfile['default']
            assert 'records' in p.lockfile['default']
            assert 'tpfd' in p.lockfile['default']
            assert 'parse' in p.lockfile['default']

            c = p.pipenv('run python -c "import requests; import idna; import certifi; import records; import tpfd; import parse;"')
            assert c.return_code == 0

    @pytest.mark.install
    @pytest.mark.resolver
    @pytest.mark.backup_resolver
    def test_backup_resolver(self, pypi):
        with PipenvInstance(pypi=pypi) as p:
            with open(p.pipfile_path, 'w') as f:
                contents = """
[packages]
"ibm-db-sa-py3" = "==0.3.1-1"
                """.strip()
                f.write(contents)

            c = p.pipenv('install')
            assert c.return_code == 0
            assert 'ibm-db-sa-py3' in p.lockfile['default']

    @pytest.mark.run
    @pytest.mark.markers
    @pytest.mark.install
    def test_package_environment_markers(self, pypi):

        with PipenvInstance(pypi=pypi) as p:
            with open(p.pipfile_path, 'w') as f:
                contents = """
[packages]
requests = {version = "*", markers="os_name=='splashwear'"}
                """.strip()
                f.write(contents)

            c = p.pipenv('install')
            assert c.return_code == 0
            assert 'Ignoring' in c.out
            assert 'markers' in p.lockfile['default']['requests']

            c = p.pipenv('run python -c "import requests;"')
            assert c.return_code == 1

    @pytest.mark.run
    @pytest.mark.alt
    @pytest.mark.install
    def test_specific_package_environment_markers(self, pypi):

        with PipenvInstance(pypi=pypi) as p:
            with open(p.pipfile_path, 'w') as f:
                contents = """
[packages]
requests = {version = "*", os_name = "== 'splashwear'"}
                """.strip()
                f.write(contents)

            c = p.pipenv('install')
            assert c.return_code == 0

            assert 'Ignoring' in c.out
            assert 'markers' in p.lockfile['default']['requests']

            c = p.pipenv('run python -c "import requests;"')
            assert c.return_code == 1

    @pytest.mark.markers
    @pytest.mark.install
    def test_top_level_overrides_environment_markers(self):
        """Top-level environment markers should take precedence.
        """
        with PipenvInstance() as p:
            with open(p.pipfile_path, 'w') as f:
                contents = """
[packages]
apscheduler = "*"
funcsigs = {version = "*", os_name = "== 'splashwear'"}
                """.strip()
                f.write(contents)

            c = p.pipenv('install')
            assert c.return_code == 0

            assert p.lockfile['default']['funcsigs']['markers'] == "os_name == 'splashwear'"

    @pytest.mark.markers
    @pytest.mark.install
    def test_global_overrides_environment_markers(self):
        """Empty (unconditional) dependency should take precedence.

        If a dependency is specified without environment markers, it should
        override dependencies with environment markers. In this example,
        APScheduler requires funcsigs only on Python 2, but since funcsigs is
        also specified as an unconditional dep, its markers should be empty.
        """
        with PipenvInstance() as p:
            with open(p.pipfile_path, 'w') as f:
                contents = """
[packages]
apscheduler = "*"
funcsigs = "*"
                """.strip()
                f.write(contents)

            c = p.pipenv('install')
            assert c.return_code == 0

            assert p.lockfile['default']['funcsigs'].get('markers', '') == ''

    @pytest.mark.install
    @pytest.mark.vcs
    @pytest.mark.tablib
    def test_install_editable_git_tag(self, pip_src_dir, pypi):
        with PipenvInstance(pypi=pypi) as p:
            c = p.pipenv('install -e git+https://github.com/kennethreitz/tablib.git@v0.12.1#egg=tablib')
            assert c.return_code == 0
            assert 'tablib' in p.pipfile['packages']
            assert 'tablib' in p.lockfile['default']
            assert 'git' in p.lockfile['default']['tablib']
            assert p.lockfile['default']['tablib']['git'] == 'https://github.com/kennethreitz/tablib.git'
            assert 'ref' in p.lockfile['default']['tablib']

    @pytest.mark.run
    @pytest.mark.alt
    @pytest.mark.install
    def test_alternative_version_specifier(self, pypi):

        with PipenvInstance(pypi=pypi) as p:
            with open(p.pipfile_path, 'w') as f:
                contents = """
[packages]
requests = {version = "*"}
                """.strip()
                f.write(contents)

            c = p.pipenv('install')
            assert c.return_code == 0

            assert 'requests' in p.lockfile['default']
            assert 'idna' in p.lockfile['default']
            assert 'urllib3' in p.lockfile['default']
            assert 'certifi' in p.lockfile['default']
            assert 'chardet' in p.lockfile['default']

            c = p.pipenv('run python -c "import requests; import idna; import certifi;"')
            assert c.return_code == 0

    @pytest.mark.bad
    @pytest.mark.install
    def test_bad_packages(self, pypi):

        with PipenvInstance(pypi=pypi) as p:
            c = p.pipenv('install NotAPackage')
            assert c.return_code > 0

    @pytest.mark.dotvenv
    def test_venv_in_project(self, pypi):

        with temp_environ():
            os.environ['PIPENV_VENV_IN_PROJECT'] = '1'
            with PipenvInstance(pypi=pypi) as p:
                c = p.pipenv('install requests')
                assert c.return_code == 0

                assert normalize_drive(p.path) in p.pipenv('--venv').out

    @pytest.mark.dotenv
    def test_venv_at_project_root(self):
        def _assert_venv_at_project_root(p):
            c = p.pipenv('--venv')
            assert c.return_code == 0
            assert p.path in c.out
        with temp_environ():
            with PipenvInstance(chdir=True, pipfile=False) as p:
                os.environ['PIPENV_VENV_IN_PROJECT'] = '1'
                c = p.pipenv('install')
                assert c.return_code == 0
                _assert_venv_at_project_root(p)
                del os.environ['PIPENV_VENV_IN_PROJECT']
                os.mkdir('subdir')
                os.chdir('subdir')
                # should still detect installed
                _assert_venv_at_project_root(p)

    @pytest.mark.dotvenv
    def test_reuse_previous_venv(self, pypi):
        with PipenvInstance(chdir=True, pypi=pypi) as p:
            os.mkdir('.venv')
            c = p.pipenv('install requests')
            assert c.return_code == 0

            assert normalize_drive(p.path) in p.pipenv('--venv').out

    @pytest.mark.dotvenv
    @pytest.mark.install
    @pytest.mark.complex
    @pytest.mark.shell
    @pytest.mark.windows
    @pytest.mark.pew
    @pytest.mark.skip('Not mocking this.')
    def test_shell_nested_venv_in_project(self, pypi):
        import subprocess
        with temp_environ():
            os.environ['PIPENV_VENV_IN_PROJECT'] = '1'
            os.environ['PIPENV_IGNORE_VIRTUALENVS'] = '1'
            with PipenvInstance(chdir=True, pypi=pypi) as p:
                # Signal to pew to look in the project directory for the environment
                os.environ['WORKON_HOME'] = p.path
                project = Project()
                c = p.pipenv('install requests')
                assert c.return_code == 0
                assert 'requests' in p.pipfile['packages']
                assert 'requests' in p.lockfile['default']
                # Check that .venv now shows in pew's managed list
                pew_list = delegator.run('pewtwo ls')
                assert '.venv' in pew_list.out
                # Check for the venv directory
                c = delegator.run('pewtwo dir .venv')
                # Compare pew's virtualenv path to what we expect
                venv_path = get_windows_path(project.project_directory, '.venv')
                # os.path.normpath will normalize slashes
                assert venv_path == normalize_drive(os.path.normpath(c.out.strip()))
                # Have pew run 'pip freeze' in the virtualenv
                # This is functionally the same as spawning a subshell
                # If we can do this we can theoretically make a subshell
                # This test doesn't work on *nix
                if os.name == 'nt':
                    args = ['pewtwo', 'in', '.venv', 'pip', 'freeze']
                    process = subprocess.Popen(
                        args,
                        shell=True,
                        universal_newlines=True,
                        stdin=subprocess.PIPE,
                        stdout=subprocess.PIPE,
                        stderr=subprocess.PIPE
                    )
                    out, _ = process.communicate()
                    assert any(req.startswith('requests') for req in out.splitlines()) is True

    @pytest.mark.run
    @pytest.mark.dotenv
    def test_env(self):

        with PipenvInstance(pipfile=False, chdir=True) as p:
            with open('.env', 'w') as f:
                f.write('HELLO=WORLD')

            c = p.pipenv('run python -c "import os; print(os.environ[\'HELLO\'])"')
            assert c.return_code == 0
            assert 'WORLD' in c.out

    @pytest.mark.e
    @pytest.mark.install
    @pytest.mark.skip(reason="this doesn't work on windows")
    def test_e_dot(self, pip_src_dir):

        with PipenvInstance() as p:
            path = os.path.abspath(os.path.sep.join([os.path.dirname(__file__), '..']))
            c = p.pipenv('install -e \'{0}\' --dev'.format(path))

            assert c.return_code == 0

            key = [k for k in p.pipfile['dev-packages'].keys()][0]
            assert 'path' in p.pipfile['dev-packages'][key]
            assert 'requests' in p.lockfile['develop']

    @pytest.mark.code
    @pytest.mark.install
    @pytest.mark.skip(reason='non deterministic')
    def test_code_import_manual(self):

        with PipenvInstance() as p:

            with PipenvInstance(chdir=True) as p:
                with open('t.py', 'w') as f:
                    f.write('import requests')

                p.pipenv('install -c .')
                assert 'requests' in p.pipfile['packages']

    @pytest.mark.code
    @pytest.mark.check
    @pytest.mark.unused
    @pytest.mark.skip(reason="non-deterministic")
    def test_check_unused(self, pypi):

        with PipenvInstance() as p:
            with PipenvInstance(chdir=True, pypi=pypi) as p:
                with open('__init__.py', 'w') as f:
                    contents = """
import tablib
import records
                    """.strip()
                    f.write(contents)
                p.pipenv('install requests')
                p.pipenv('install tablib')
                p.pipenv('install records')

                assert all(pkg in p.pipfile['packages'] for pkg in ['requests', 'tablib', 'records'])

                c = p.pipenv('check --unused .')
                assert 'tablib' not in c.out

    @pytest.mark.extras
    @pytest.mark.install
    @pytest.mark.requirements
    @pytest.mark.skip(reason="Not mocking this.")
    def test_requirements_to_pipfile(self, pypi):

        with PipenvInstance(pipfile=False, chdir=True, pypi=pypi) as p:

            # Write a requirements file
            with open('requirements.txt', 'w') as f:
                f.write('requests[socks]==2.18.1\n')

            c = p.pipenv('install')
            assert c.return_code == 0
            print(c.out)
            print(c.err)
            print(delegator.run('ls -l').out)

            # assert stuff in pipfile
            assert 'requests' in p.pipfile['packages']
            assert 'extras' in p.pipfile['packages']['requests']

            # assert stuff in lockfile
            assert 'requests' in p.lockfile['default']
            assert 'chardet' in p.lockfile['default']
            assert 'idna' in p.lockfile['default']
            assert 'urllib3' in p.lockfile['default']
            assert 'pysocks' in p.lockfile['default']

    @pytest.mark.code
    @pytest.mark.virtualenv
    def test_activate_virtualenv_no_source(self):
        command = activate_virtualenv(source=False)
        venv = Project().virtualenv_location

        assert command == '{0}/bin/activate'.format(venv)

    @pytest.mark.lock
    def test_lock_handle_eggs(self, pypi):
        """Ensure locking works with packages provoding egg formats.
        """
        with PipenvInstance() as p:
            with open(p.pipfile_path, 'w') as f:
                f.write("""
[packages]
RandomWords = "*"
                """)
            c = p.pipenv('lock --verbose')
            assert c.return_code == 0
            assert 'randomwords' in p.lockfile['default']
            assert p.lockfile['default']['randomwords']['version'] == '==0.2.1'

    @pytest.mark.lock
    @pytest.mark.requirements
    def test_lock_requirements_file(self, pypi):

        with PipenvInstance(pypi=pypi) as p:
            with open(p.pipfile_path, 'w') as f:
                contents = """
[packages]
requests = "==2.14.0"
[dev-packages]
flask = "==0.12.2"
                """.strip()
                f.write(contents)

            req_list = ("requests==2.14.0")

            dev_req_list = ("flask==0.12.2")

            c = p.pipenv('lock -r')
            d = p.pipenv('lock -r -d')
            assert c.return_code == 0
            assert d.return_code == 0

            for req in req_list:
                assert req in c.out

            for req in dev_req_list:
                assert req in d.out

    @pytest.mark.lock
    @pytest.mark.complex
    def test_complex_lock_with_vcs_deps(self, pip_src_dir, pypi):

        with PipenvInstance(pypi=pypi) as p:
            with open(p.pipfile_path, 'w') as f:
                contents = """
[packages]
click = "==6.7"

[dev-packages]
requests = {git = "https://github.com/requests/requests", egg = "requests"}
                """.strip()
                f.write(contents)

            c = p.pipenv('install')
            assert c.return_code == 0
            lock = p.lockfile
            assert 'requests' in lock['develop']
            assert 'click' in lock['default']

            c = p.pipenv('run pip install -e git+https://github.com/dateutil/dateutil#egg=python_dateutil')
            assert c.return_code == 0

            c = p.pipenv('lock')
            assert c.return_code == 0
            lock = p.lockfile
            assert 'requests' in lock['develop']
            assert 'click' in lock['default']
            assert 'python_dateutil' not in lock['default']
            assert 'python_dateutil' not in lock['develop']

    @pytest.mark.lock
    @pytest.mark.requirements
    @pytest.mark.complex
    @pytest.mark.maya
    def test_complex_deps_lock_and_install_properly(self, pypi):

        with PipenvInstance(pypi=pypi) as p:
            with open(p.pipfile_path, 'w') as f:
                contents = """
[packages]
maya = "*"
                """.strip()
                f.write(contents)

            c = p.pipenv('lock')
            assert c.return_code == 0

            c = p.pipenv('install')
            assert c.return_code == 0

    @pytest.mark.extras
    @pytest.mark.lock
    @pytest.mark.requirements
    @pytest.mark.complex
    def test_complex_lock_deep_extras(self, pypi):
        # records[pandas] requires tablib[pandas] which requires pandas.

        with PipenvInstance(pypi=pypi) as p:
            with open(p.pipfile_path, 'w') as f:
                contents = """
[packages]
records = {extras = ["pandas"], version = "==0.5.2"}
                """.strip()
                f.write(contents)

            c = p.pipenv('lock')
            assert c.return_code == 0
            assert 'tablib' in p.lockfile['default']
            assert 'pandas' in p.lockfile['default']
            c = p.pipenv('install')
            assert c.return_code == 0

    @pytest.mark.lock
    @pytest.mark.deploy
    def test_deploy_works(self, pypi):

        with PipenvInstance(pypi=pypi) as p:
            with open(p.pipfile_path, 'w') as f:
                contents = """
[packages]
requests = "==2.14.0"
flask = "==0.12.2"
[dev-packages]
pytest = "==3.1.1"
                """.strip()
                f.write(contents)

            p.pipenv('lock')

            with open(p.pipfile_path, 'w') as f:
                contents = """
[packages]
requests = "==2.14.0"
                """.strip()
                f.write(contents)

            c = p.pipenv('install --deploy')
            assert c.return_code > 0

    @pytest.mark.install
    @pytest.mark.files
    @pytest.mark.urls
    def test_urls_work(self, pypi):

        with PipenvInstance(pypi=pypi) as p:

            c = p.pipenv('install https://github.com/divio/django-cms/archive/release/3.4.x.zip')
            key = [k for k in p.pipfile['packages'].keys()][0]
            dep = p.pipfile['packages'][key]

            assert 'file' in dep
            assert c.return_code == 0

            key = [k for k in p.lockfile['default'].keys()][0]
            dep = p.lockfile['default'][key]

            assert 'file' in dep

    @pytest.mark.install
    @pytest.mark.files
    @pytest.mark.resolver
    @pytest.mark.eggs
    def test_local_package(self, pip_src_dir):
        """This test ensures that local packages (directories with a setup.py)
        installed in editable mode have their dependencies resolved as well"""
        file_name = 'tablib-0.12.1.tar.gz'
        package = 'tablib-0.12.1'
        # Not sure where travis/appveyor run tests from
        test_dir = os.path.dirname(os.path.abspath(__file__))
        source_path = os.path.abspath(os.path.join(test_dir, 'test_artifacts', file_name))
        with PipenvInstance() as p:
            # This tests for a bug when installing a zipfile in the current dir
            copy_to = os.path.join(p.path, file_name)
            shutil.copy(source_path, copy_to)
            import tarfile
            with tarfile.open(copy_to, 'r:gz') as tgz:
                tgz.extractall(path=p.path)
            c = p.pipenv('install -e {0}'.format(package))
            assert c.return_code == 0
            assert all(pkg in p.lockfile['default'] for pkg in ['xlrd', 'xlwt', 'pyyaml', 'odfpy'])

    @pytest.mark.install
    @pytest.mark.files
    def test_local_zipfiles(self):
        file_name = 'tablib-0.12.1.tar.gz'
        # Not sure where travis/appveyor run tests from
        test_dir = os.path.dirname(os.path.abspath(__file__))
        source_path = os.path.abspath(os.path.join(test_dir, 'test_artifacts', file_name))

        with PipenvInstance() as p:
            # This tests for a bug when installing a zipfile in the current dir
            shutil.copy(source_path, os.path.join(p.path, file_name))

            c = p.pipenv('install {}'.format(file_name))
            key = [k for k in p.pipfile['packages'].keys()][0]
            dep = p.pipfile['packages'][key]

            assert 'file' in dep or 'path' in dep
            assert c.return_code == 0

            key = [k for k in p.lockfile['default'].keys()][0]
            dep = p.lockfile['default'][key]

            assert 'file' in dep or 'path' in dep

    @pytest.mark.install
    @pytest.mark.files
    @pytest.mark.urls
    def test_install_remote_requirements(self, pypi):
        with PipenvInstance(pypi=pypi) as p:
            # using a github hosted requirements.txt file
            c = p.pipenv('install -r https://raw.githubusercontent.com/kennethreitz/pipenv/3688148ac7cfecefb085c474b092c31d791952c1/tests/test_artifacts/requirements.txt')

            assert c.return_code == 0
            # check Pipfile with versions
            assert 'requests' in p.pipfile['packages']
            assert p.pipfile['packages']['requests'] == u'==2.18.4'
            assert 'records' in p.pipfile['packages']
            assert p.pipfile['packages']['records'] == u'==0.5.2'

            # check Pipfile.lock
            assert 'requests' in p.lockfile['default']
            assert 'records' in p.lockfile['default']

    @pytest.mark.install
    @pytest.mark.files
    def test_relative_paths(self, pypi):
        file_name = 'tablib-0.12.1.tar.gz'
        test_dir = os.path.join(os.path.dirname(os.path.abspath(__file__)))
        source_path = os.path.abspath(os.path.join(test_dir, 'test_artifacts', file_name))

        with PipenvInstance(pypi=pypi) as p:
            artifact_dir = 'artifacts'
            artifact_path = os.path.join(p.path, artifact_dir)
            mkdir_p(artifact_path)
            shutil.copy(source_path, os.path.join(artifact_path, file_name))
            # Test installing a relative path in a subdirectory
            c = p.pipenv('install {}/{}'.format(artifact_dir, file_name))
            key = [k for k in p.pipfile['packages'].keys()][0]
            dep = p.pipfile['packages'][key]

            assert 'path' in dep
            assert Path(os.path.join('.', artifact_dir, file_name)) == Path(dep['path'])
            assert c.return_code == 0

    @pytest.mark.install
    @pytest.mark.local_file
    def test_install_local_file_collision(self, pypi):
        with PipenvInstance(pypi=pypi) as p:
            target_package = 'alembic'
            fake_file = os.path.join(p.path, target_package)
            with open(fake_file, 'w') as f:
                f.write('')
            c = p.pipenv('install {}'.format(target_package))
            assert c.return_code == 0
            assert target_package in p.pipfile['packages']
            assert p.pipfile['packages'][target_package] == '*'
            assert target_package in p.lockfile['default']

    @pytest.mark.clean
    def test_clean_on_empty_venv(self, pypi):
        with PipenvInstance(pypi=pypi) as p:
            c = p.pipenv('clean')
            assert c.return_code == 0

    @pytest.mark.install
    def test_environment_variable_value_does_not_change_hash(self, pypi):
        with PipenvInstance(chdir=True, pypi=pypi) as p:
            with temp_environ():
                with open(p.pipfile_path, 'w') as f:
                    f.write("""
[[source]]
url = 'https://${PYPI_USERNAME}:${PYPI_PASSWORD}@pypi.python.org/simple'
verify_ssl = true
name = 'pypi'

[requires]
python_version = '2.7'

[packages]
flask = "==0.12.2"
""")
                os.environ['PYPI_USERNAME'] = 'whatever'
                os.environ['PYPI_PASSWORD'] = 'pass'
                assert Project().get_lockfile_hash() is None
                c = p.pipenv('install')
                lock_hash = Project().get_lockfile_hash()
                assert lock_hash is not None
                assert lock_hash == Project().calculate_pipfile_hash()
                # sanity check on pytest
                assert 'PYPI_USERNAME' not in str(pipfile.load(p.pipfile_path))
                assert c.return_code == 0
                assert Project().get_lockfile_hash() == Project().calculate_pipfile_hash()
                os.environ['PYPI_PASSWORD'] = 'pass2'
                assert Project().get_lockfile_hash() == Project().calculate_pipfile_hash()
                with open(p.pipfile_path, 'a') as f:
                    f.write('requests = "==2.14.0"\n')
                assert Project().get_lockfile_hash() != Project().calculate_pipfile_hash()

    @pytest.mark.run
    def test_scripts(self):
        with PipenvInstance(chdir=True) as p:
            with open(p.pipfile_path, 'w') as f:
                f.write(r"""
[scripts]
printfoo = "python -c \"print('foo')\""
notfoundscript = "randomthingtotally"
appendscript = "cmd arg1"
multicommand = "bash -c \"cd docs && make html\""
                """)
            c = p.pipenv('install')
            assert c.return_code == 0

            c = p.pipenv('run printfoo')
            assert c.return_code == 0
            assert c.out == 'foo\n'
            assert c.err == ''

<<<<<<< HEAD
    @pytest.mark.run
    @nix_only
    def test_scripts_quoted(self):
        with PipenvInstance(chdir=True) as p:
            with open(p.pipfile_path, 'w') as f:
                f.write("""
[scripts]
printfoo = "python -c print('foo')"
                """)

            c = p.pipenv('install')
            assert c.return_code == 0

            c = p.pipenv('run printfoo')
            assert c.return_code == 0
            assert c.out == 'foo\n'
            assert c.err == ''

    @pytest.mark.lock
    @pytest.mark.complex
    @py3_only
    def test_resolver_unique_markers(self, pypi):
        """vcrpy has a dependency on `yarl` which comes with a marker
        of 'python version in "3.4, 3.5, 3.6" - this marker duplicates itself:

        'yarl; python version in "3.4, 3.5, 3.6"; python version in "3.4, 3.5, 3.6"'

        This verifies that we clean that successfully.
        """
        with PipenvInstance(chdir=True) as p:
            c = p.pipenv('install vcrpy==1.11.0')
            assert c.return_code == 0
            assert 'yarl' in p.lockfile['default']
            yarl = p.lockfile['default']['yarl']
            assert 'markers' in yarl
            assert yarl['markers'] == "python_version in '3.4, 3.5, 3.6'"
=======
            if os.name != 'nt':
                c = p.pipenv('run notfoundscript')
                assert c.return_code == 1
                assert c.out == ''
                assert 'Error' in c.err
                assert 'randomthingtotally (from notfoundscript)' in c.err
            executable, argv = _get_command_posix(Project(), 'multicommand', [])
            assert executable == 'bash'
            assert argv == ['-c', 'cd docs && make html']
            executable, argv = _get_command_posix(Project(), 'appendscript', ['a', 'b'])
            assert executable == 'cmd'
            assert argv == ['arg1', 'a', 'b']
>>>>>>> e4a5b2ca
<|MERGE_RESOLUTION|>--- conflicted
+++ resolved
@@ -1199,45 +1199,6 @@
             assert c.return_code == 0
             assert c.out == 'foo\n'
             assert c.err == ''
-
-<<<<<<< HEAD
-    @pytest.mark.run
-    @nix_only
-    def test_scripts_quoted(self):
-        with PipenvInstance(chdir=True) as p:
-            with open(p.pipfile_path, 'w') as f:
-                f.write("""
-[scripts]
-printfoo = "python -c print('foo')"
-                """)
-
-            c = p.pipenv('install')
-            assert c.return_code == 0
-
-            c = p.pipenv('run printfoo')
-            assert c.return_code == 0
-            assert c.out == 'foo\n'
-            assert c.err == ''
-
-    @pytest.mark.lock
-    @pytest.mark.complex
-    @py3_only
-    def test_resolver_unique_markers(self, pypi):
-        """vcrpy has a dependency on `yarl` which comes with a marker
-        of 'python version in "3.4, 3.5, 3.6" - this marker duplicates itself:
-
-        'yarl; python version in "3.4, 3.5, 3.6"; python version in "3.4, 3.5, 3.6"'
-
-        This verifies that we clean that successfully.
-        """
-        with PipenvInstance(chdir=True) as p:
-            c = p.pipenv('install vcrpy==1.11.0')
-            assert c.return_code == 0
-            assert 'yarl' in p.lockfile['default']
-            yarl = p.lockfile['default']['yarl']
-            assert 'markers' in yarl
-            assert yarl['markers'] == "python_version in '3.4, 3.5, 3.6'"
-=======
             if os.name != 'nt':
                 c = p.pipenv('run notfoundscript')
                 assert c.return_code == 1
@@ -1250,4 +1211,22 @@
             executable, argv = _get_command_posix(Project(), 'appendscript', ['a', 'b'])
             assert executable == 'cmd'
             assert argv == ['arg1', 'a', 'b']
->>>>>>> e4a5b2ca
+
+    @pytest.mark.lock
+    @pytest.mark.complex
+    @py3_only
+    def test_resolver_unique_markers(self, pypi):
+        """vcrpy has a dependency on `yarl` which comes with a marker
+        of 'python version in "3.4, 3.5, 3.6" - this marker duplicates itself:
+
+        'yarl; python version in "3.4, 3.5, 3.6"; python version in "3.4, 3.5, 3.6"'
+
+        This verifies that we clean that successfully.
+        """
+        with PipenvInstance(chdir=True) as p:
+            c = p.pipenv('install vcrpy==1.11.0')
+            assert c.return_code == 0
+            assert 'yarl' in p.lockfile['default']
+            yarl = p.lockfile['default']['yarl']
+            assert 'markers' in yarl
+            assert yarl['markers'] == "python_version in '3.4, 3.5, 3.6'"