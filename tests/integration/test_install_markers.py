--- conflicted
+++ resolved
@@ -5,16 +5,12 @@
 from flaky import flaky
 
 from pipenv.project import Project
-from pipenv.vendor.plette import Pipfile
 from pipenv.utils.shell import temp_environ
 
 
 @pytest.mark.markers
 def test_package_environment_markers(pipenv_instance_private_pypi):
-<<<<<<< HEAD
 
-=======
->>>>>>> b4340398
     with pipenv_instance_private_pypi() as p:
         with open(p.pipfile_path, 'w') as f:
             contents = """
@@ -174,14 +170,14 @@
             assert c.returncode == 0
             lock_hash = project.get_lockfile_hash()
             assert lock_hash is not None
-            assert lock_hash == project.calculate_pipfile_hash()['sha256']
+            assert lock_hash == project.calculate_pipfile_hash()
 
             assert c.returncode == 0
-            assert project.get_lockfile_hash() == project.calculate_pipfile_hash()['sha256']
+            assert project.get_lockfile_hash() == project.calculate_pipfile_hash()
 
             os.environ['PYPI_PASSWORD'] = 'pass2'
-            assert project.get_lockfile_hash() == project.calculate_pipfile_hash()['sha256']
+            assert project.get_lockfile_hash() == project.calculate_pipfile_hash()
 
             with open(p.pipfile_path, 'a') as f:
                 f.write('requests = "==2.14.0"\n')
-            assert project.get_lockfile_hash() != project.calculate_pipfile_hash()['sha256']+            assert project.get_lockfile_hash() != project.calculate_pipfile_hash()