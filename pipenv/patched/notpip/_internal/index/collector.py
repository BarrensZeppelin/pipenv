"""
The main purpose of this module is to expose LinkCollector.collect_sources().
"""

import cgi
import collections
import functools
import itertools
import logging
import os
import re
import urllib.parse
import urllib.request
import xml.etree.ElementTree
from html.parser import HTMLParser
from optparse import Values
from typing import (
    TYPE_CHECKING,
    Callable,
    Dict,
    Iterable,
    List,
    MutableMapping,
    NamedTuple,
    Optional,
    Sequence,
    Tuple,
    Union,
)

from pipenv.patched.notpip._vendor import html5lib, requests
from pipenv.patched.notpip._vendor.requests import Response
from pipenv.patched.notpip._vendor.requests.exceptions import RetryError, SSLError

from pipenv.patched.notpip._internal.exceptions import NetworkConnectionError
from pipenv.patched.notpip._internal.models.link import Link
from pipenv.patched.notpip._internal.models.search_scope import SearchScope
from pipenv.patched.notpip._internal.network.session import PipSession
from pipenv.patched.notpip._internal.network.utils import raise_for_status
from pipenv.patched.notpip._internal.utils.filetypes import is_archive_file
from pipenv.patched.notpip._internal.utils.misc import pairwise, redact_auth_from_url
from pipenv.patched.notpip._internal.vcs import vcs

from .sources import CandidatesFromPage, LinkSource, build_source

if TYPE_CHECKING:
    from typing import Protocol
else:
    Protocol = object

logger = logging.getLogger(__name__)

HTMLElement = xml.etree.ElementTree.Element
ResponseHeaders = MutableMapping[str, str]


def _match_vcs_scheme(url: str) -> Optional[str]:
    """Look for VCS schemes in the URL.

    Returns the matched VCS scheme, or None if there's no match.
    """
    for scheme in vcs.schemes:
        if url.lower().startswith(scheme) and url[len(scheme)] in "+:":
            return scheme
    return None


class _NotHTML(Exception):
    def __init__(self, content_type: str, request_desc: str) -> None:
        super().__init__(content_type, request_desc)
        self.content_type = content_type
        self.request_desc = request_desc


def _ensure_html_header(response: Response) -> None:
    """Check the Content-Type header to ensure the response contains HTML.

    Raises `_NotHTML` if the content type is not text/html.
    """
    content_type = response.headers.get("Content-Type", "")
    if not content_type.lower().startswith("text/html"):
        raise _NotHTML(content_type, response.request.method)


class _NotHTTP(Exception):
    pass


def _ensure_html_response(url: str, session: PipSession) -> None:
    """Send a HEAD request to the URL, and ensure the response contains HTML.

    Raises `_NotHTTP` if the URL is not available for a HEAD request, or
    `_NotHTML` if the content type is not text/html.
    """
    scheme, netloc, path, query, fragment = urllib.parse.urlsplit(url)
    if scheme not in {"http", "https"}:
        raise _NotHTTP()

    resp = session.head(url, allow_redirects=True)
    raise_for_status(resp)

    _ensure_html_header(resp)


def _get_html_response(url: str, session: PipSession) -> Response:
    """Access an HTML page with GET, and return the response.

    This consists of three parts:

    1. If the URL looks suspiciously like an archive, send a HEAD first to
       check the Content-Type is HTML, to avoid downloading a large file.
       Raise `_NotHTTP` if the content type cannot be determined, or
       `_NotHTML` if it is not HTML.
    2. Actually perform the request. Raise HTTP exceptions on network failures.
    3. Check the Content-Type header to make sure we got HTML, and raise
       `_NotHTML` otherwise.
    """
    if is_archive_file(Link(url).filename):
        _ensure_html_response(url, session=session)

    logger.debug("Getting page %s", redact_auth_from_url(url))

    resp = session.get(
        url,
        headers={
            "Accept": "text/html",
            # We don't want to blindly returned cached data for
            # /simple/, because authors generally expecting that
            # twine upload && pip install will function, but if
            # they've done a pip install in the last ~10 minutes
            # it won't. Thus by setting this to zero we will not
            # blindly use any cached data, however the benefit of
            # using max-age=0 instead of no-cache, is that we will
            # still support conditional requests, so we will still
            # minimize traffic sent in cases where the page hasn't
            # changed at all, we will just always incur the round
            # trip for the conditional GET now instead of only
            # once per 10 minutes.
            # For more information, please see pypa/pip#5670.
            "Cache-Control": "max-age=0",
        },
    )
    raise_for_status(resp)

    # The check for archives above only works if the url ends with
    # something that looks like an archive. However that is not a
    # requirement of an url. Unless we issue a HEAD request on every
    # url we cannot know ahead of time for sure if something is HTML
    # or not. However we can check after we've downloaded it.
    _ensure_html_header(resp)

    return resp


def _get_encoding_from_headers(headers: ResponseHeaders) -> Optional[str]:
    """Determine if we have any encoding information in our headers."""
    if headers and "Content-Type" in headers:
        content_type, params = cgi.parse_header(headers["Content-Type"])
        if "charset" in params:
            return params["charset"]
    return None


def _determine_base_url(document: HTMLElement, page_url: str) -> str:
    """Determine the HTML document's base URL.

    This looks for a ``<base>`` tag in the HTML document. If present, its href
    attribute denotes the base URL of anchor tags in the document. If there is
    no such tag (or if it does not have a valid href attribute), the HTML
    file's URL is used as the base URL.

    :param document: An HTML document representation. The current
        implementation expects the result of ``html5lib.parse()``.
    :param page_url: The URL of the HTML document.

    TODO: Remove when `html5lib` is dropped.
    """
    for base in document.findall(".//base"):
        href = base.get("href")
        if href is not None:
            return href
    return page_url


def _clean_url_path_part(part: str) -> str:
    """
    Clean a "part" of a URL path (i.e. after splitting on "@" characters).
    """
    # We unquote prior to quoting to make sure nothing is double quoted.
    return urllib.parse.quote(urllib.parse.unquote(part))


def _clean_file_url_path(part: str) -> str:
    """
    Clean the first part of a URL path that corresponds to a local
    filesystem path (i.e. the first part after splitting on "@" characters).
    """
    # We unquote prior to quoting to make sure nothing is double quoted.
    # Also, on Windows the path part might contain a drive letter which
    # should not be quoted. On Linux where drive letters do not
    # exist, the colon should be quoted. We rely on urllib.request
    # to do the right thing here.
    return urllib.request.pathname2url(urllib.request.url2pathname(part))


# percent-encoded:                   /
_reserved_chars_re = re.compile("(@|%2F)", re.IGNORECASE)


def _clean_url_path(path: str, is_local_path: bool) -> str:
    """
    Clean the path portion of a URL.
    """
    if is_local_path:
        clean_func = _clean_file_url_path
    else:
        clean_func = _clean_url_path_part

    # Split on the reserved characters prior to cleaning so that
    # revision strings in VCS URLs are properly preserved.
    parts = _reserved_chars_re.split(path)

    cleaned_parts = []
    for to_clean, reserved in pairwise(itertools.chain(parts, [""])):
        cleaned_parts.append(clean_func(to_clean))
        # Normalize %xx escapes (e.g. %2f -> %2F)
        cleaned_parts.append(reserved.upper())

    return "".join(cleaned_parts)


def _clean_link(url: str) -> str:
    """
    Make sure a link is fully quoted.
    For example, if ' ' occurs in the URL, it will be replaced with "%20",
    and without double-quoting other characters.
    """
    # Split the URL into parts according to the general structure
    # `scheme://netloc/path;parameters?query#fragment`.
    result = urllib.parse.urlparse(url)
    # If the netloc is empty, then the URL refers to a local filesystem path.
    is_local_path = not result.netloc
    path = _clean_url_path(result.path, is_local_path=is_local_path)
    return urllib.parse.urlunparse(result._replace(path=path))


def _create_link_from_element(
    element_attribs: Dict[str, Optional[str]],
    page_url: str,
    base_url: str,
) -> Optional[Link]:
    """
    Convert an anchor element's attributes in a simple repository page to a Link.
    """
    href = element_attribs.get("href")
    if not href:
        return None

    url = _clean_link(urllib.parse.urljoin(base_url, href))
    pyrequire = element_attribs.get("data-requires-python")
    yanked_reason = element_attribs.get("data-yanked")

    link = Link(
        url,
        comes_from=page_url,
        requires_python=pyrequire,
        yanked_reason=yanked_reason,
    )

    return link


class CacheablePageContent:
    def __init__(self, page: "HTMLPage") -> None:
        assert page.cache_link_parsing
        self.page = page

    def __eq__(self, other: object) -> bool:
        return isinstance(other, type(self)) and self.page.url == other.page.url

    def __hash__(self) -> int:
        return hash(self.page.url)


class ParseLinks(Protocol):
    def __call__(
        self, page: "HTMLPage", use_deprecated_html5lib: bool
    ) -> Iterable[Link]:
        ...


def with_cached_html_pages(fn: ParseLinks) -> ParseLinks:
    """
    Given a function that parses an Iterable[Link] from an HTMLPage, cache the
    function's result (keyed by CacheablePageContent), unless the HTMLPage
    `page` has `page.cache_link_parsing == False`.
    """

    @functools.lru_cache(maxsize=None)
    def wrapper(
        cacheable_page: CacheablePageContent, use_deprecated_html5lib: bool
    ) -> List[Link]:
        return list(fn(cacheable_page.page, use_deprecated_html5lib))

    @functools.wraps(fn)
    def wrapper_wrapper(page: "HTMLPage", use_deprecated_html5lib: bool) -> List[Link]:
        if page.cache_link_parsing:
            return wrapper(CacheablePageContent(page), use_deprecated_html5lib)
        return list(fn(page, use_deprecated_html5lib))

    return wrapper_wrapper


def _parse_links_html5lib(page: "HTMLPage") -> Iterable[Link]:
    """
    Parse an HTML document, and yield its anchor elements as Link objects.

    TODO: Remove when `html5lib` is dropped.
    """
    document = html5lib.parse(
        page.content,
        transport_encoding=page.encoding,
        namespaceHTMLElements=False,
    )

    url = page.url
    base_url = _determine_base_url(document, url)
    for anchor in document.findall(".//a"):
        link = _create_link_from_element(
            anchor.attrib,
            page_url=url,
            base_url=base_url,
        )
        if link is None:
            continue
        yield link


@with_cached_html_pages
def parse_links(page: "HTMLPage", use_deprecated_html5lib: bool) -> Iterable[Link]:
    """
    Parse an HTML document, and yield its anchor elements as Link objects.
    """

    if use_deprecated_html5lib:
        yield from _parse_links_html5lib(page)
        return

    parser = HTMLLinkParser(page.url)
    encoding = page.encoding or "utf-8"
    parser.feed(page.content.decode(encoding))

    url = page.url
    base_url = parser.base_url or url
    for anchor in parser.anchors:
        link = _create_link_from_element(
            anchor,
            page_url=url,
            base_url=base_url,
        )
        if link is None:
            continue
        yield link


class HTMLPage:
    """Represents one page, along with its URL"""

    def __init__(
        self,
        content: bytes,
        encoding: Optional[str],
        url: str,
        cache_link_parsing: bool = True,
    ) -> None:
        """
        :param encoding: the encoding to decode the given content.
        :param url: the URL from which the HTML was downloaded.
        :param cache_link_parsing: whether links parsed from this page's url
                                   should be cached. PyPI index urls should
                                   have this set to False, for example.
        """
        self.content = content
        self.encoding = encoding
        self.url = url
        self.cache_link_parsing = cache_link_parsing

    def __str__(self) -> str:
        return redact_auth_from_url(self.url)


class HTMLLinkParser(HTMLParser):
    """
    HTMLParser that keeps the first base HREF and a list of all anchor
    elements' attributes.
    """

    def __init__(self, url: str) -> None:
        super().__init__(convert_charrefs=True)

        self.url: str = url
        self.base_url: Optional[str] = None
        self.anchors: List[Dict[str, Optional[str]]] = []

    def handle_starttag(self, tag: str, attrs: List[Tuple[str, Optional[str]]]) -> None:
        if tag == "base" and self.base_url is None:
            href = self.get_href(attrs)
            if href is not None:
                self.base_url = href
        elif tag == "a":
            self.anchors.append(dict(attrs))

    def get_href(self, attrs: List[Tuple[str, Optional[str]]]) -> Optional[str]:
        for name, value in attrs:
            if name == "href":
                return value
        return None


def _handle_get_page_fail(
    link: Link,
    reason: Union[str, Exception],
    meth: Optional[Callable[..., None]] = None,
) -> None:
    if meth is None:
        meth = logger.debug
    meth("Could not fetch URL %s: %s - skipping", link, reason)


def _make_html_page(response: Response, cache_link_parsing: bool = True) -> HTMLPage:
    encoding = _get_encoding_from_headers(response.headers)
    return HTMLPage(
        response.content,
        encoding=encoding,
        url=response.url,
        cache_link_parsing=cache_link_parsing,
    )


def _get_html_page(
    link: Link, session: Optional[PipSession] = None
) -> Optional["HTMLPage"]:
    if session is None:
        raise TypeError(
            "_get_html_page() missing 1 required keyword argument: 'session'"
        )

    url = link.url.split("#", 1)[0]

    # Check for VCS schemes that do not support lookup as web pages.
    vcs_scheme = _match_vcs_scheme(url)
    if vcs_scheme:
        logger.warning(
            "Cannot look at %s URL %s because it does not support lookup as web pages.",
            vcs_scheme,
            link,
        )
        return None

    # Tack index.html onto file:// URLs that point to directories
    scheme, _, path, _, _, _ = urllib.parse.urlparse(url)
    if scheme == "file" and os.path.isdir(urllib.request.url2pathname(path)):
        # add trailing slash if not present so urljoin doesn't trim
        # final segment
        if not url.endswith("/"):
            url += "/"
        url = urllib.parse.urljoin(url, "index.html")
        logger.debug(" file: URL is directory, getting %s", url)

    try:
        resp = _get_html_response(url, session=session)
    except _NotHTTP:
        logger.warning(
            "Skipping page %s because it looks like an archive, and cannot "
            "be checked by a HTTP HEAD request.",
            link,
        )
    except _NotHTML as exc:
        logger.warning(
            "Skipping page %s because the %s request got Content-Type: %s."
            "The only supported Content-Type is text/html",
            link,
            exc.request_desc,
            exc.content_type,
        )
    except NetworkConnectionError as exc:
        _handle_get_page_fail(link, exc)
    except RetryError as exc:
        _handle_get_page_fail(link, exc)
    except SSLError as exc:
        reason = "There was a problem confirming the ssl certificate: "
        reason += str(exc)
        _handle_get_page_fail(link, reason, meth=logger.info)
    except requests.ConnectionError as exc:
        _handle_get_page_fail(link, f"connection error: {exc}")
    except requests.Timeout:
        _handle_get_page_fail(link, "timed out")
    else:
        return _make_html_page(resp, cache_link_parsing=link.cache_link_parsing)
    return None


class CollectedSources(NamedTuple):
    find_links: Sequence[Optional[LinkSource]]
    index_urls: Sequence[Optional[LinkSource]]


class LinkCollector:

    """
    Responsible for collecting Link objects from all configured locations,
    making network requests as needed.

    The class's main method is its collect_sources() method.
    """

    def __init__(
        self,
        session: PipSession,
        search_scope: SearchScope,
        index_lookup: dict = None,
    ) -> None:
        self.search_scope = search_scope
        self.session = session
        self.index_lookup = index_lookup if index_lookup else {}

    @classmethod
    def create(
        cls,
        session: PipSession,
        options: Values,
        suppress_no_index: bool = False,
<<<<<<< HEAD
        index_lookup: dict = None,
=======
>>>>>>> 15763c63
    ) -> "LinkCollector":
        """
        :param session: The Session to use to make requests.
        :param suppress_no_index: Whether to ignore the --no-index option
            when constructing the SearchScope object.
        """
        index_urls = [options.index_url] + options.extra_index_urls
        if options.no_index and not suppress_no_index:
            logger.debug(
                "Ignoring indexes: %s",
                ",".join(redact_auth_from_url(url) for url in index_urls),
            )
            index_urls = []

        # Make sure find_links is a list before passing to create().
        find_links = options.find_links or []

        search_scope = SearchScope.create(
<<<<<<< HEAD
            find_links=find_links, index_urls=index_urls, index_lookup=index_lookup
        )
        link_collector = LinkCollector(
            session=session, search_scope=search_scope, index_lookup=index_lookup
=======
            find_links=find_links,
            index_urls=index_urls,
        )
        link_collector = LinkCollector(
            session=session,
            search_scope=search_scope,
>>>>>>> 15763c63
        )
        return link_collector

    @property
    def find_links(self) -> List[str]:
        return self.search_scope.find_links

    def fetch_page(self, location: Link) -> Optional[HTMLPage]:
        """
        Fetch an HTML page containing package links.
        """
        return _get_html_page(location, session=self.session)

    def collect_sources(
        self,
        project_name: str,
        candidates_from_page: CandidatesFromPage,
    ) -> CollectedSources:
        # The OrderedDict calls deduplicate sources by URL.
        index_url_sources = collections.OrderedDict(
            build_source(
                loc,
                candidates_from_page=candidates_from_page,
                page_validator=self.session.is_secure_origin,
                expand_dir=False,
                cache_link_parsing=False,
            )
            for loc in self.search_scope.get_index_urls_locations(project_name)
        ).values()
        find_links_sources = collections.OrderedDict(
            build_source(
                loc,
                candidates_from_page=candidates_from_page,
                page_validator=self.session.is_secure_origin,
                expand_dir=True,
                cache_link_parsing=True,
            )
            for loc in self.find_links
        ).values()

        if logger.isEnabledFor(logging.DEBUG):
            lines = [
                f"* {s.link}"
                for s in itertools.chain(find_links_sources, index_url_sources)
                if s is not None and s.link is not None
            ]
            lines = [
                f"{len(lines)} location(s) to search "
                f"for versions of {project_name}:"
            ] + lines
            logger.debug("\n".join(lines))

        return CollectedSources(
            find_links=list(find_links_sources),
            index_urls=list(index_url_sources),
        )<|MERGE_RESOLUTION|>--- conflicted
+++ resolved
@@ -530,10 +530,7 @@
         session: PipSession,
         options: Values,
         suppress_no_index: bool = False,
-<<<<<<< HEAD
         index_lookup: dict = None,
-=======
->>>>>>> 15763c63
     ) -> "LinkCollector":
         """
         :param session: The Session to use to make requests.
@@ -552,19 +549,14 @@
         find_links = options.find_links or []
 
         search_scope = SearchScope.create(
-<<<<<<< HEAD
-            find_links=find_links, index_urls=index_urls, index_lookup=index_lookup
-        )
-        link_collector = LinkCollector(
-            session=session, search_scope=search_scope, index_lookup=index_lookup
-=======
             find_links=find_links,
             index_urls=index_urls,
+            index_lookup = index_lookup,
         )
         link_collector = LinkCollector(
             session=session,
             search_scope=search_scope,
->>>>>>> 15763c63
+            index_lookup=index_lookup,
         )
         return link_collector
 
